--- conflicted
+++ resolved
@@ -681,7 +681,6 @@
     pub fn parse(data: &'d [u8]) -> Result<Self, BreakpadError> {
         let string = str::from_utf8(data)?;
         Ok(parsing::stack_win_record_final(&string)?)
-<<<<<<< HEAD
     }
 }
 
@@ -697,8 +696,6 @@
         Self {
             lines: Lines::new(data),
         }
-=======
->>>>>>> c6b2397e
     }
 }
 
@@ -1295,11 +1292,7 @@
     /// Parse a sequence of decimal digits as a number of the given type.
     macro_rules! num_dec {
         ($ty:ty) => {
-<<<<<<< HEAD
-            nom::character::complete::digit1.map_res(|s| <$ty>::from_str_radix(s, 10))
-=======
             nom::character::complete::digit1.map_res(|s: &str| s.parse::<$ty>())
->>>>>>> c6b2397e
         };
     }
 
@@ -1726,13 +1719,8 @@
                 saved_regs_size,
                 locals_size,
                 max_stack_size,
-<<<<<<< HEAD
-                program_string,
-                uses_base_pointer,
-=======
                 uses_base_pointer,
                 program_string,
->>>>>>> c6b2397e
             },
         ))
     }
