[package]
name = "symbolic-debuginfo"
version = "6.1.4"
license = "MIT"
authors = [
    "Armin Ronacher <armin.ronacher@active-4.com>",
    "Jan Michael Auer <mail@jauer.org>",
]
documentation = "https://docs.rs/symbolic-debuginfo"
homepage = "https://github.com/getsentry/symbolic"
repository = "https://github.com/getsentry/symbolic"
description = """
A library to inspect and load DWARF debugging information from binaries, such
as Mach-O or ELF.
"""
edition = "2018"

exclude = [
    "tests/**/*",
]

[dependencies]
dmsort = "1.0.0"
failure = "0.1.5"
fallible-iterator = "0.2.0"
flate2 = { version = "1.0.9", features = ["rust_backend"], default-features = false }
gimli = { version = "0.19.0", features = ["read", "std"], default-features = false }
goblin = "0.0.23"
lazycell = "1.2.1"
lazy_static = "1.3.0"
pdb = { git = "https://github.com/jan-auer/pdb", rev = "c117bd4c23d04ca5c867f4f56f2715d144ff88c2" }
parking_lot = "0.8.0"
pest = "2.1.1"
pest_derive = "2.1.0"
<<<<<<< HEAD
regex = "1.1.9"
serde = { version = "1.0.94", features = ["derive"] }
serde_json = "1.0.40"
smallvec = "0.6.10"
symbolic-common = { version = "6.1.3", path = "../common" }
zip = "0.5.2"
=======
serde = { version = "1.0.91", optional = true }
smallvec = "0.6.9"
symbolic-common = { version = "6.1.4", path = "../common" }
>>>>>>> 26b6750d

[dev-dependencies]
insta = "0.8.1"<|MERGE_RESOLUTION|>--- conflicted
+++ resolved
@@ -32,18 +32,12 @@
 parking_lot = "0.8.0"
 pest = "2.1.1"
 pest_derive = "2.1.0"
-<<<<<<< HEAD
 regex = "1.1.9"
 serde = { version = "1.0.94", features = ["derive"] }
 serde_json = "1.0.40"
 smallvec = "0.6.10"
-symbolic-common = { version = "6.1.3", path = "../common" }
+symbolic-common = { version = "6.1.4", path = "../common" }
 zip = "0.5.2"
-=======
-serde = { version = "1.0.91", optional = true }
-smallvec = "0.6.9"
-symbolic-common = { version = "6.1.4", path = "../common" }
->>>>>>> 26b6750d
 
 [dev-dependencies]
 insta = "0.8.1"